--- conflicted
+++ resolved
@@ -166,12 +166,9 @@
 #         type: realtime          # required by GA – use `transcription` for STT-only sessions
 #         speechToSpeech: false   # set true to request spoken responses from the model
 #         model: 'gpt-4o-realtime-preview'
-<<<<<<< HEAD
 #         voice: alloy
 #         voices: ['alloy', 'nova', 'verse']
 #         # Custom instructions supplement the default memory guidance; they are appended rather than replacing it.
-=======
->>>>>>> 8be003f0
 #         instructions: |
 #           You are LibreChat's realtime assistant. Respond briefly, confirm key
 #           details back to the user, and close with a concise follow-up.
