--- conflicted
+++ resolved
@@ -110,11 +110,7 @@
     target: '[data-tour="multi-conversation-toggle"]',
     placement: 'bottom',
     padding: 16,
-<<<<<<< HEAD
     tooltipOffset: { y: 12 },
-=======
-    tooltipOffset: { y: -100 },
->>>>>>> 360e026f
   },
   {
     id: 'temporary-chat-toggle',
@@ -124,11 +120,7 @@
     target: '[data-tour="temporary-chat-toggle"]',
     placement: 'bottom',
     padding: 16,
-<<<<<<< HEAD
     tooltipOffset: { y: 12 },
-=======
-    tooltipOffset: { y: -100 },
->>>>>>> 360e026f
   },
   {
     id: 'voice-dictation',
