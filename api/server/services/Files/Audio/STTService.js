const axios = require('axios');
const fs = require('fs').promises;
const { createReadStream } = require('fs');
const FormData = require('form-data');
const { Readable } = require('stream');
const OpenAI = require('openai');
const { logger } = require('@librechat/data-schemas');
const { genAzureEndpoint } = require('@librechat/api');
const { extractEnvVariable, STTProviders } = require('librechat-data-provider');
const { getAppConfig } = require('~/server/services/Config');

/**
 * Maps MIME types to their corresponding file extensions for audio files.
 * @type {Object}
 */
const MIME_TO_EXTENSION_MAP = {
  // MP4 container formats
  'audio/mp4': 'm4a',
  'audio/x-m4a': 'm4a',
  // Ogg formats
  'audio/ogg': 'ogg',
  'audio/vorbis': 'ogg',
  'application/ogg': 'ogg',
  // Wave formats
  'audio/wav': 'wav',
  'audio/x-wav': 'wav',
  'audio/wave': 'wav',
  // MP3 formats
  'audio/mp3': 'mp3',
  'audio/mpeg': 'mp3',
  'audio/mpeg3': 'mp3',
  // WebM formats
  'audio/webm': 'webm',
  // Additional formats
  'audio/flac': 'flac',
  'audio/x-flac': 'flac',
};

const TEXT_DELTA_EVENT_TYPES = new Set([
  'transcript.text.delta',
  'transcript.delta',
  'transcript.segment.delta',
<<<<<<< HEAD
  'transcription.delta',
  'transcription.segment.delta',
  'response.output_text.delta',
  'response.audio.transcript.delta',
  'response.transcription.delta',
=======
  'response.output_text.delta',
  'response.audio.transcript.delta',
>>>>>>> b69d76ab
]);

const TEXT_DONE_EVENT_TYPES = new Set([
  'transcript.text.done',
  'transcript.done',
  'transcription.done',
  'transcription.final',
  'transcription.completed',
  'response.completed',
  'response.output_text.done',
  'response.audio.transcript.done',
<<<<<<< HEAD
  'response.transcription.done',
  'response.transcription.completed',
=======
>>>>>>> b69d76ab
]);

const TEXT_ERROR_EVENT_TYPES = new Set([
  'response.error',
  'response.failed',
  'transcription.error',
  'transcription.failed',
  'response.transcription.error',
  'response.transcription.failed',
]);

const DELTA_TYPE_PATTERN = /\b(delta|partial|segment|update)\b/i;
const DONE_TYPE_PATTERN = /\b(done|complete|final|finish|stop|completed)\b/i;
const ERROR_TYPE_PATTERN = /\b(error|fail|cancel|abort)\b/i;

const TEXT_KEY_PATTERN = /(?:text|transcript|content|value|word|caption|utterance|delta|string|display|normalized)/i;

function appendTranscriptSegment(previous, incoming) {
  const prior = typeof previous === 'string' ? previous : '';
  const next = typeof incoming === 'string' ? incoming : '';

  if (!next) {
    return { next: prior, delta: '' };
  }

  if (!prior) {
    return { next, delta: next };
  }

  if (next === prior) {
    return { next: prior, delta: '' };
  }

  if (next.startsWith(prior)) {
    return { next, delta: next.slice(prior.length) };
  }

  if (prior.endsWith(next) || prior.includes(next)) {
    return { next: prior, delta: '' };
  }

  const maxOverlap = Math.min(prior.length, next.length);
  for (let i = maxOverlap; i > 0; i -= 1) {
    if (next.startsWith(prior.slice(-i))) {
      const delta = next.slice(i);
      return { next: prior + delta, delta };
    }
  }

  const joiner = prior.endsWith(' ') || next.startsWith(' ') ? '' : ' ';
  const delta = joiner ? `${joiner}${next}` : next;
  return { next: `${prior}${delta}`, delta };
}

function collectTextFromStructure(value, visited = new Set(), context = false) {
  if (value == null) {
    return '';
  }

  if (typeof value === 'string') {
    const trimmed = value.trim();
    return context && trimmed ? value : '';
  }

  if (Array.isArray(value)) {
    const parts = value
      .map((item) => collectTextFromStructure(item, visited, context))
      .filter(Boolean);

    if (parts.length === 0) {
      return '';
    }

    return context ? parts.join('') : parts.join(' ');
  }

  if (typeof value !== 'object') {
    return '';
  }

  if (visited.has(value)) {
    return '';
  }

  visited.add(value);

  const parts = Object.entries(value)
    .map(([key, item]) => {
      if (item == null) {
        return '';
      }

      const lowerKey = key.toLowerCase();
      const nextContext = context || TEXT_KEY_PATTERN.test(lowerKey);
      return collectTextFromStructure(item, visited, nextContext);
    })
    .filter(Boolean);

  visited.delete(value);

  if (parts.length === 0) {
    return '';
  }

  const joined = parts.join(' ');
  return context ? joined : joined.trim();
}

function extractTextFromTranscript(transcript) {
  if (!transcript) {
    return '';
  }

  if (typeof transcript === 'string') {
    return transcript;
  }

  if (Array.isArray(transcript)) {
    const combined = transcript
      .map((item) => extractTextFromTranscript(item))
      .filter(Boolean)
      .join(' ');

    const trimmed = combined.trim();
    return trimmed ? combined : '';
  }

  if (typeof transcript !== 'object') {
    return '';
  }

  if (typeof transcript.text === 'string' && transcript.text.trim()) {
    return transcript.text;
  }

  if (Array.isArray(transcript.text)) {
    const combined = transcript.text
      .map((item) => (typeof item === 'string' ? item : extractTextFromTranscript(item)))
      .filter(Boolean)
      .join('');

    if (combined.trim()) {
      return combined;
    }
  }

  if (Array.isArray(transcript.items)) {
    const combined = transcript.items
      .map((item) => {
        if (!item) {
          return '';
        }

        if (typeof item === 'string') {
          return item;
        }

        if (typeof item.text === 'string' && item.text.trim()) {
          return item.text;
        }

        if (Array.isArray(item.text)) {
          return item.text
            .map((entry) => (typeof entry === 'string' ? entry : extractTextFromTranscript(entry)))
            .filter(Boolean)
            .join('');
        }

        if (typeof item.content === 'string' && item.content.trim()) {
          return item.content;
        }

        if (Array.isArray(item.content)) {
          return item.content
            .map((entry) => (typeof entry === 'string' ? entry : extractTextFromTranscript(entry)))
            .filter(Boolean)
            .join('');
        }

        if (Array.isArray(item.alternatives)) {
          for (const alt of item.alternatives) {
            if (!alt) {
              continue;
            }

            if (typeof alt === 'string' && alt.trim()) {
              return alt;
            }

            if (typeof alt.text === 'string' && alt.text.trim()) {
              return alt.text;
            }
          }
        }

        if (typeof item.value === 'string' && item.value.trim()) {
          return item.value;
        }

        if (Array.isArray(item.value)) {
          return item.value
            .map((entry) => (typeof entry === 'string' ? entry : extractTextFromTranscript(entry)))
            .filter(Boolean)
            .join('');
        }

        return extractTextFromTranscript(item);
      })
      .filter(Boolean)
      .join(' ');

    if (combined.trim()) {
      return combined;
    }
  }

  if (transcript.transcript) {
    const text = extractTextFromTranscript(transcript.transcript);
    if (text) {
      return text;
    }
  }

  if (transcript.delta) {
    const text = extractTextFromDelta(transcript.delta);
    if (text) {
      return text;
    }
  }

  const fallback = collectTextFromStructure(transcript, new Set(), true);
  return fallback.trim() ? fallback : '';
}


const TEXT_KEY_PATTERN = /(?:text|transcript|content|value|word|caption|utterance|delta|string|display|normalized)/i;

function collectTextFromStructure(value, visited = new Set(), context = false) {
  if (value == null) {
    return '';
  }

  if (typeof value === 'string') {
    const trimmed = value.trim();
    return context && trimmed ? value : '';
  }

  if (Array.isArray(value)) {
    const parts = value
      .map((item) => collectTextFromStructure(item, visited, context))
      .filter(Boolean);

    if (parts.length === 0) {
      return '';
    }

    return context ? parts.join('') : parts.join(' ');
  }

  if (typeof value !== 'object') {
    return '';
  }

  if (visited.has(value)) {
    return '';
  }

  visited.add(value);

  const parts = Object.entries(value)
    .map(([key, item]) => {
      if (item == null) {
        return '';
      }

      const lowerKey = key.toLowerCase();
      const nextContext = context || TEXT_KEY_PATTERN.test(lowerKey);
      return collectTextFromStructure(item, visited, nextContext);
    })
    .filter(Boolean);

  visited.delete(value);

  if (parts.length === 0) {
    return '';
  }

  const joined = parts.join(' ');
  return context ? joined : joined.trim();
}

function extractTextFromTranscript(transcript) {
  if (!transcript) {
    return '';
  }

  if (typeof transcript === 'string') {
    return transcript;
  }

  if (Array.isArray(transcript)) {
    const combined = transcript
      .map((item) => extractTextFromTranscript(item))
      .filter(Boolean)
      .join(' ');

    const trimmed = combined.trim();
    return trimmed ? combined : '';
  }

  if (typeof transcript !== 'object') {
    return '';
  }

  if (typeof transcript.text === 'string' && transcript.text.trim()) {
    return transcript.text;
  }

  if (Array.isArray(transcript.text)) {
    const combined = transcript.text
      .map((item) => (typeof item === 'string' ? item : extractTextFromTranscript(item)))
      .filter(Boolean)
      .join('');

    if (combined.trim()) {
      return combined;
    }
  }

  if (Array.isArray(transcript.items)) {
    const combined = transcript.items
      .map((item) => {
        if (!item) {
          return '';
        }

        if (typeof item === 'string') {
          return item;
        }

        if (typeof item.text === 'string' && item.text.trim()) {
          return item.text;
        }

        if (Array.isArray(item.text)) {
          return item.text
            .map((entry) => (typeof entry === 'string' ? entry : extractTextFromTranscript(entry)))
            .filter(Boolean)
            .join('');
        }

        if (typeof item.content === 'string' && item.content.trim()) {
          return item.content;
        }

        if (Array.isArray(item.content)) {
          return item.content
            .map((entry) => (typeof entry === 'string' ? entry : extractTextFromTranscript(entry)))
            .filter(Boolean)
            .join('');
        }

        if (Array.isArray(item.alternatives)) {
          for (const alt of item.alternatives) {
            if (!alt) {
              continue;
            }

            if (typeof alt === 'string' && alt.trim()) {
              return alt;
            }

            if (typeof alt.text === 'string' && alt.text.trim()) {
              return alt.text;
            }
          }
        }

        if (typeof item.value === 'string' && item.value.trim()) {
          return item.value;
        }

        if (Array.isArray(item.value)) {
          return item.value
            .map((entry) => (typeof entry === 'string' ? entry : extractTextFromTranscript(entry)))
            .filter(Boolean)
            .join('');
        }

        return extractTextFromTranscript(item);
      })
      .filter(Boolean)
      .join(' ');

    if (combined.trim()) {
      return combined;
    }
  }

  if (transcript.transcript) {
    const text = extractTextFromTranscript(transcript.transcript);
    if (text) {
      return text;
    }
  }

  if (transcript.delta) {
    const text = extractTextFromDelta(transcript.delta);
    if (text) {
      return text;
    }
  }

  const fallback = collectTextFromStructure(transcript, new Set(), true);
  return fallback.trim() ? fallback : '';
}

function extractTextFromContent(content) {
  if (!Array.isArray(content)) {
    return '';
  }

  return content
    .map((item) => {
      if (!item) {
        return '';
      }

      if (typeof item === 'string') {
        return item;
      }

      if (typeof item.text === 'string') {
        return item.text;
      }

      return '';
    })
    .join('');
}

function extractTextFromResponse(response) {
  if (!response || typeof response !== 'object') {
    return '';
  }

  if (Array.isArray(response.output_text) && response.output_text.length > 0) {
    const text = response.output_text.filter((part) => typeof part === 'string').join('');
    if (text.trim()) {
      return text;
    }
  }

  if (Array.isArray(response.output)) {
    const text = response.output
      .map((item) => extractTextFromContent(item?.content))
      .filter(Boolean)
      .join('');

    if (text.trim()) {
      return text;
    }
  }

  if (Array.isArray(response.content)) {
    const text = extractTextFromContent(response.content);
    if (text.trim()) {
      return text;
    }
  }

  return '';
}

function extractTextFromDelta(delta) {
  if (!delta) {
    return '';
  }

  if (typeof delta === 'string') {
    return delta;
  }

  if (Array.isArray(delta)) {
    return delta
      .map((item) => extractTextFromDelta(item))
      .filter(Boolean)
      .join('');
  }

  if (typeof delta !== 'object') {
    return '';
  }

  if (typeof delta.text === 'string' && delta.text.trim()) {
    return delta.text;
  }

  if (Array.isArray(delta.text) && delta.text.length > 0) {
    const text = delta.text
      .map((item) => (typeof item === 'string' ? item : extractTextFromDelta(item)))
      .filter(Boolean)
      .join('');

    if (text.trim()) {
      return text;
    }
  }

  if (typeof delta.output_text === 'string' && delta.output_text.trim()) {
    return delta.output_text;
  }

  if (Array.isArray(delta.output_text) && delta.output_text.length > 0) {
    const text = delta.output_text
      .map((item) => (typeof item === 'string' ? item : extractTextFromDelta(item)))
      .filter(Boolean)
      .join('');

    if (text.trim()) {
      return text;
    }
  }

  if (delta.transcript) {
    const text = extractTextFromTranscript(delta.transcript);
    if (text) {
      return text;
    }
  }

  if (Array.isArray(delta.transcripts) && delta.transcripts.length > 0) {
    const text = delta.transcripts
      .map((entry) => extractTextFromTranscript(entry))
      .filter(Boolean)
      .join(' ')
      .trim();

    if (text) {
      return text;
    }
  }

  if (Array.isArray(delta.items) && delta.items.length > 0) {
    const text = extractTextFromTranscript({ items: delta.items });
    if (text) {
      return text;
    }
  }

  if (Array.isArray(delta.alternatives) && delta.alternatives.length > 0) {
    const text = delta.alternatives
      .map((alternative) => {
        if (!alternative) {
          return '';
        }

        if (typeof alternative === 'string' && alternative.trim()) {
          return alternative;
        }

        if (typeof alternative.text === 'string' && alternative.text.trim()) {
          return alternative.text;
        }

        return extractTextFromTranscript(alternative);
      })
      .filter(Boolean)
      .join(' ')
      .trim();

    if (text) {
      return text;
    }
  }

  if (Array.isArray(delta.content) && delta.content.length > 0) {
    const text = extractTextFromContent(delta.content);
    if (text.trim()) {
      return text;
    }
  }

  if (Array.isArray(delta.output) && delta.output.length > 0) {
    const text = delta.output
      .map((item) => extractTextFromContent(item?.content))
      .filter(Boolean)
      .join('');

    if (text.trim()) {
      return text;
    }
  }

  if (delta.segment) {
    const text = extractTextFromDelta(delta.segment);
    if (text.trim()) {
      return text;
    }
  }

  if (Array.isArray(delta.segments) && delta.segments.length > 0) {
    const text = delta.segments
      .map((segment) => {
        if (!segment) {
          return '';
        }

        if (typeof segment === 'string') {
          return segment;
        }

        if (typeof segment.text === 'string' && segment.text.trim()) {
          return segment.text;
        }

        return extractTextFromTranscript(segment);
      })
      .filter(Boolean)
      .join(' ')
      .trim();

    if (text) {
      return text;
    }
  }

  const responseText = extractTextFromResponse(delta.response || delta.result);
  if (responseText.trim()) {
    return responseText;
  }

  const fallback = collectTextFromStructure(delta, new Set(), false);
  const trimmed = fallback.trim();
  return trimmed ? fallback : '';
}

function extractTextFromEvent(event) {
  if (!event || typeof event !== 'object') {
    return '';
  }

  if (typeof event.text === 'string' && event.text.trim()) {
    return event.text;
  }

  if (Array.isArray(event.text) && event.text.length > 0) {
    const text = event.text
      .map((item) => (typeof item === 'string' ? item : extractTextFromDelta(item)))
      .filter(Boolean)
      .join('');

    if (text.trim()) {
      return text;
    }
  }

  if (typeof event.delta === 'string' && event.delta.trim()) {
    return event.delta;
  }

  const deltaText = extractTextFromDelta(event.delta);
  if (deltaText.trim()) {
    return deltaText;
  }

  if (typeof event.output_text === 'string' && event.output_text.trim()) {
    return event.output_text;
  }

  if (Array.isArray(event.output_text) && event.output_text.length > 0) {
    const text = event.output_text.filter((part) => typeof part === 'string').join('');
    if (text.trim()) {
      return text;
    }
  }

  if (event.segment && typeof event.segment.text === 'string' && event.segment.text.trim()) {
    return event.segment.text;
  }

  if (Array.isArray(event.segments)) {
    const text = event.segments
      .map((segment) => (segment && typeof segment.text === 'string' ? segment.text : ''))
      .filter(Boolean)
      .join(' ');

    if (text.trim()) {
      return text;
    }
  }

  if (event.transcript) {
    const text = extractTextFromTranscript(event.transcript);
    if (text) {
      return text;
    }
  }

  if (Array.isArray(event.transcripts) && event.transcripts.length > 0) {
    const text = event.transcripts
      .map((entry) => extractTextFromTranscript(entry))
      .filter(Boolean)
      .join(' ')
      .trim();

    if (text) {
      return text;
    }
  }

  if (event.item) {
    const text = extractTextFromTranscript(event.item);
    if (text) {
      return text;
    }
  }

  if (Array.isArray(event.items) && event.items.length > 0) {
    const text = extractTextFromTranscript({ items: event.items });
    if (text) {
      return text;
    }
  }

  const responseText = extractTextFromResponse(event.response || event.result);
  if (responseText.trim()) {
    return responseText;
  }

  if (Array.isArray(event.content)) {
    const text = extractTextFromContent(event.content);
    if (text.trim()) {
      return text;
    }
  }

  const fallback = collectTextFromStructure(event, new Set(), false);
  const trimmed = fallback.trim();
  return trimmed ? fallback : '';
}

/**
 * Gets the file extension from the MIME type.
 * @param {string} mimeType - The MIME type.
 * @returns {string} The file extension.
 */
function getFileExtensionFromMime(mimeType) {
  // Default fallback
  if (!mimeType) {
    return 'webm';
  }

  // Direct lookup (fastest)
  const extension = MIME_TO_EXTENSION_MAP[mimeType];
  if (extension) {
    return extension;
  }

  // Try to extract subtype as fallback
  const subtype = mimeType.split('/')[1]?.toLowerCase();

  // If subtype matches a known extension
  if (['mp3', 'mp4', 'ogg', 'wav', 'webm', 'm4a', 'flac'].includes(subtype)) {
    return subtype === 'mp4' ? 'm4a' : subtype;
  }

  // Generic checks for partial matches
  if (subtype?.includes('mp4') || subtype?.includes('m4a')) {
    return 'm4a';
  }
  if (subtype?.includes('ogg')) {
    return 'ogg';
  }
  if (subtype?.includes('wav')) {
    return 'wav';
  }
  if (subtype?.includes('mp3') || subtype?.includes('mpeg')) {
    return 'mp3';
  }
  if (subtype?.includes('webm')) {
    return 'webm';
  }

  return 'webm'; // Default fallback
}

/**
 * Service class for handling Speech-to-Text (STT) operations.
 * @class
 */
class STTService {
  constructor() {
    this.providerStrategies = {
      [STTProviders.OPENAI]: this.openAIProvider,
      [STTProviders.AZURE_OPENAI]: this.azureOpenAIProvider,
    };
  }

  setupStreamResponse(res) {
    res.setHeader('Content-Type', 'text/event-stream');
    res.setHeader('Cache-Control', 'no-cache, no-transform');
    res.setHeader('Connection', 'keep-alive');
    res.flushHeaders?.();
  }

  writeStreamEvent(res, event, payload = {}) {
    const data = JSON.stringify({ event, ...payload });
    res.write(`${data}\n`);
    res.flush?.();
  }

  writeStreamError(res, error) {
    const message = error?.message || 'An error occurred while streaming the transcription';
    this.writeStreamEvent(res, 'error', { message });
  }

  /**
   * Creates a singleton instance of STTService.
   * @static
   * @async
   * @returns {Promise<STTService>} The STTService instance.
   * @throws {Error} If the custom config is not found.
   */
  static async getInstance() {
    return new STTService();
  }

  /**
   * Retrieves the configured STT provider and its schema.
   * @param {ServerRequest} req - The request object.
   * @returns {Promise<[string, Object]>} A promise that resolves to an array containing the provider name and its schema.
   * @throws {Error} If no STT schema is set, multiple providers are set, or no provider is set.
   */
  async getProviderSchema(req) {
    const appConfig =
      req.config ??
      (await getAppConfig({
        role: req?.user?.role,
      }));
    const sttSchema = appConfig?.speech?.stt;
    if (!sttSchema) {
      throw new Error(
        'No STT schema is set. Did you configure STT in the custom config (librechat.yaml)?',
      );
    }

    const providers = Object.entries(sttSchema).filter(
      ([, value]) => Object.keys(value).length > 0,
    );

    if (providers.length !== 1) {
      throw new Error(
        providers.length > 1
          ? 'Multiple providers are set. Please set only one provider.'
          : 'No provider is set. Please set a provider.',
      );
    }

    const [provider, schema] = providers[0];
    return [provider, schema];
  }

  /**
   * Recursively removes undefined properties from an object.
   * @param {Object} obj - The object to clean.
   * @returns {void}
   */
  removeUndefined(obj) {
    Object.keys(obj).forEach((key) => {
      if (obj[key] && typeof obj[key] === 'object') {
        this.removeUndefined(obj[key]);
        if (Object.keys(obj[key]).length === 0) {
          delete obj[key];
        }
      } else if (obj[key] === undefined) {
        delete obj[key];
      }
    });
  }

  /**
   * Prepares the request for the OpenAI STT provider.
   * @param {Object} sttSchema - The STT schema for OpenAI.
   * @param {Stream} audioReadStream - The audio data to be transcribed.
   * @param {Object} audioFile - The audio file object (unused in OpenAI provider).
   * @param {string} language - The language code for the transcription.
   * @returns {Array} An array containing the URL, data, and headers for the request.
   */
  openAIProvider(sttSchema, audioReadStream, audioFile, language) {
    const url = sttSchema?.url || 'https://api.openai.com/v1/audio/transcriptions';
    const apiKey = extractEnvVariable(sttSchema.apiKey) || '';

    const data = {
      file: audioReadStream,
      model: sttSchema.model,
    };

    if (language) {
      /** Converted locale code (e.g., "en-US") to ISO-639-1 format (e.g., "en") */
      const isoLanguage = language.split('-')[0];
      data.language = isoLanguage;
    }

    const headers = {
      'Content-Type': 'multipart/form-data',
      ...(apiKey && { Authorization: `Bearer ${apiKey}` }),
    };
    [headers].forEach(this.removeUndefined);

    return [url, data, headers];
  }

  async openAIStreamProvider(res, sttSchema, { filePath, language }) {
    const apiKey = extractEnvVariable(sttSchema.apiKey) || '';

    if (!apiKey) {
      throw new Error('OpenAI API key is not configured for STT streaming');
    }

    const clientOptions = { apiKey };

    if (sttSchema?.url) {
      clientOptions.baseURL = sttSchema.url;
    }

    if (sttSchema?.organization) {
      clientOptions.organization = extractEnvVariable(sttSchema.organization);
    }

    const openai = new OpenAI(clientOptions);

    const isoLanguage = language ? language.split('-')[0] : undefined;
    const fileStream = createReadStream(filePath);

    let aggregatedText = '';
    let finalText = '';
    let doneSent = false;

    try {
      const stream = await openai.audio.transcriptions.create({
        file: fileStream,
        model: sttSchema.model,
        stream: true,
        ...(isoLanguage ? { language: isoLanguage } : {}),
      });

      if (typeof stream?.[Symbol.asyncIterator] !== 'function') {
        const fallbackText =
          extractTextFromEvent(stream) || (typeof stream?.text === 'string' ? stream.text : '');
        const trimmedFallback = fallbackText.trim();

        if (trimmedFallback) {
          const { next, delta } = appendTranscriptSegment('', trimmedFallback);
          aggregatedText = next;
          finalText = next;
          if (delta) {
            this.writeStreamEvent(res, 'delta', { text: delta });
          }
          this.writeStreamEvent(res, 'done', { text: finalText });
          doneSent = true;
        }

        return { finalText: (finalText || aggregatedText).trim(), doneSent };
      }

      for await (const event of stream) {
        if (!event) {
          continue;
        }

        const descriptors = [];
        const type = typeof event.type === 'string' ? event.type : undefined;
        if (type) {
          descriptors.push(type);
        }

        const eventName = typeof event.event === 'string' ? event.event : undefined;
        if (eventName) {
          descriptors.push(eventName);
        }

        const status = typeof event.status === 'string' ? event.status : undefined;
        if (status) {
          descriptors.push(status);
        }

        const responseType =
          typeof event.response?.type === 'string' ? event.response.type : undefined;
        if (responseType) {
          descriptors.push(responseType);
        }

        const responseStatus =
          typeof event.response?.status === 'string' ? event.response.status : undefined;
        if (responseStatus) {
          descriptors.push(responseStatus);
        }

        const deltaType = typeof event.delta?.type === 'string' ? event.delta.type : undefined;
        if (deltaType) {
          descriptors.push(deltaType);
        }

        const deltaStatus =
          typeof event.delta?.status === 'string' ? event.delta.status : undefined;
        if (deltaStatus) {
          descriptors.push(deltaStatus);
        }

        const isErrorEvent =
          descriptors.some(
            (value) => TEXT_ERROR_EVENT_TYPES.has(value) || ERROR_TYPE_PATTERN.test(value),
          ) ||
          Boolean(event?.error) ||
          Boolean(event?.response?.error);

        if (isErrorEvent) {
          const message =
            event?.error?.message ||
            event?.response?.error?.message ||
            'An error occurred while streaming the transcription';

          throw new Error(message);
        }

        const text = extractTextFromEvent(event);
        const hasText = Boolean(text);

        const finalIndicators = [
          event?.is_final,
          event?.isFinal,
          event?.final,
          event?.completed,
          event?.done,
          event?.delta?.is_final,
          event?.delta?.final,
          event?.delta?.done,
          event?.segment?.is_final,
          event?.segment?.final,
          event?.item?.is_final,
          event?.response?.completed,
          event?.response?.done,
        ];

        const isDoneEvent =
          descriptors.some(
            (value) => TEXT_DONE_EVENT_TYPES.has(value) || DONE_TYPE_PATTERN.test(value),
          ) ||
          finalIndicators.some((value) => value === true);

        const isDeltaEvent =
          descriptors.some(
            (value) => TEXT_DELTA_EVENT_TYPES.has(value) || DELTA_TYPE_PATTERN.test(value),
          ) ||
          event?.delta != null ||
          event?.deltas != null ||
          event?.partial === true ||
          event?.is_final === false ||
          event?.segment?.is_final === false ||
          event?.delta?.is_final === false ||
          event?.delta?.final === false ||
          event?.delta?.done === false;

        if (hasText) {
          const { next, delta } = appendTranscriptSegment(aggregatedText, text);
          aggregatedText = next;
          finalText = aggregatedText;

          if (delta && (isDeltaEvent || !isDoneEvent)) {
            this.writeStreamEvent(res, 'delta', { text: delta });
          }

          if (isDoneEvent) {
            this.writeStreamEvent(res, 'done', { text: finalText.trim() });
            doneSent = true;
            continue;
          }

          continue;
        }

        if (isDoneEvent) {
          finalText = aggregatedText;
          this.writeStreamEvent(res, 'done', { text: finalText.trim() });
          doneSent = true;
        }
      }
    } finally {
      fileStream.close?.();
    }

    const resolvedFinalText = (finalText || aggregatedText).trim();

    return { finalText: resolvedFinalText, doneSent };
  }

  /**
   * Prepares the request for the Azure OpenAI STT provider.
   * @param {Object} sttSchema - The STT schema for Azure OpenAI.
   * @param {Buffer} audioBuffer - The audio data to be transcribed.
   * @param {Object} audioFile - The audio file object containing originalname, mimetype, and size.
   * @param {string} language - The language code for the transcription.
   * @returns {Array} An array containing the URL, data, and headers for the request.
   * @throws {Error} If the audio file size exceeds 25MB or the audio file format is not accepted.
   */
  azureOpenAIProvider(sttSchema, audioBuffer, audioFile, language) {
    const url = `${genAzureEndpoint({
      azureOpenAIApiInstanceName: extractEnvVariable(sttSchema?.instanceName),
      azureOpenAIApiDeploymentName: extractEnvVariable(sttSchema?.deploymentName),
    })}/audio/transcriptions?api-version=${extractEnvVariable(sttSchema?.apiVersion)}`;

    const apiKey = sttSchema.apiKey ? extractEnvVariable(sttSchema.apiKey) : '';

    if (audioBuffer.byteLength > 25 * 1024 * 1024) {
      throw new Error('The audio file size exceeds the limit of 25MB');
    }

    const acceptedFormats = ['flac', 'mp3', 'mp4', 'mpeg', 'mpga', 'm4a', 'ogg', 'wav', 'webm'];
    const fileFormat = audioFile.mimetype.split('/')[1];
    if (!acceptedFormats.includes(fileFormat)) {
      throw new Error(`The audio file format ${fileFormat} is not accepted`);
    }

    const formData = new FormData();
    formData.append('file', audioBuffer, {
      filename: audioFile.originalname,
      contentType: audioFile.mimetype,
    });

    if (language) {
      /** Converted locale code (e.g., "en-US") to ISO-639-1 format (e.g., "en") */
      const isoLanguage = language.split('-')[0];
      formData.append('language', isoLanguage);
    }

    const headers = {
      'Content-Type': 'multipart/form-data',
      ...(apiKey && { 'api-key': apiKey }),
    };

    [headers].forEach(this.removeUndefined);

    return [url, formData, { ...headers, ...formData.getHeaders() }];
  }

  /**
   * Sends an STT request to the specified provider.
   * @async
   * @param {string} provider - The STT provider to use.
   * @param {Object} sttSchema - The STT schema for the provider.
   * @param {Object} requestData - The data required for the STT request.
   * @param {Buffer} requestData.audioBuffer - The audio data to be transcribed.
   * @param {Object} requestData.audioFile - The audio file object containing originalname, mimetype, and size.
   * @param {string} requestData.language - The language code for the transcription.
   * @returns {Promise<string>} A promise that resolves to the transcribed text.
   * @throws {Error} If the provider is invalid, the response status is not 200, or the response data is missing.
   */
  async sttRequest(provider, sttSchema, { audioBuffer, audioFile, language }) {
    const strategy = this.providerStrategies[provider];
    if (!strategy) {
      throw new Error('Invalid provider');
    }

    const fileExtension = getFileExtensionFromMime(audioFile.mimetype);

    const audioReadStream = Readable.from(audioBuffer);
    audioReadStream.path = `audio.${fileExtension}`;

    const [url, data, headers] = strategy.call(
      this,
      sttSchema,
      audioReadStream,
      audioFile,
      language,
    );

    try {
      const response = await axios.post(url, data, { headers });

      if (response.status !== 200) {
        throw new Error('Invalid response from the STT API');
      }

      if (!response.data || !response.data.text) {
        throw new Error('Missing data in response from the STT API');
      }

      return response.data.text.trim();
    } catch (error) {
      logger.error(`STT request failed for provider ${provider}:`, error);
      throw error;
    }
  }

  async streamRequest(res, provider, sttSchema, { filePath, language }) {
    if (provider !== STTProviders.OPENAI) {
      throw new Error(`Streaming STT is not supported for provider ${provider}`);
    }

    return this.openAIStreamProvider(res, sttSchema, { filePath, language });
  }

  /**
   * Processes a speech-to-text request.
   * @async
   * @param {Object} req - The request object.
   * @param {Object} res - The response object.
   * @returns {Promise<void>}
   */
  async processSpeechToText(req, res) {
    if (!req.file) {
      return res.status(400).json({ message: 'No audio file provided in the FormData' });
    }

    try {
      const [provider, sttSchema] = await this.getProviderSchema(req);
      const language = req.body?.language || '';
      const streamingRequested = req.query?.stream === 'true' || Boolean(sttSchema.stream);

      if (streamingRequested) {
        this.setupStreamResponse(res);
        try {
          const { finalText, doneSent } = await this.streamRequest(res, provider, sttSchema, {
            filePath: req.file.path,
            language,
          });

          if (!res.writableEnded) {
            if (!doneSent) {
              this.writeStreamEvent(res, 'done', { text: finalText });
            }
            res.end();
          }
        } catch (error) {
          logger.error('An error occurred while streaming the audio:', error);
          if (!res.writableEnded) {
            this.writeStreamError(res, error);
            res.end();
          }
        }

        return;
      }

      const audioBuffer = await fs.readFile(req.file.path);
      const audioFile = {
        originalname: req.file.originalname,
        mimetype: req.file.mimetype,
        size: req.file.size,
      };

      const text = await this.sttRequest(provider, sttSchema, { audioBuffer, audioFile, language });
      res.json({ text });
    } catch (error) {
      logger.error('An error occurred while processing the audio:', error);
      res.sendStatus(500);
    } finally {
      try {
        await fs.unlink(req.file.path);
        logger.debug('[/speech/stt] Temp. audio upload file deleted');
      } catch {
        logger.debug('[/speech/stt] Temp. audio upload file already deleted');
      }
    }
  }
}

/**
 * Factory function to create an STTService instance.
 * @async
 * @returns {Promise<STTService>} A promise that resolves to an STTService instance.
 */
async function createSTTService() {
  return STTService.getInstance();
}

/**
 * Wrapper function for speech-to-text processing.
 * @async
 * @param {Object} req - The request object.
 * @param {Object} res - The response object.
 * @returns {Promise<void>}
 */
async function speechToText(req, res) {
  const sttService = await createSTTService();
  await sttService.processSpeechToText(req, res);
}

module.exports = { STTService, speechToText };<|MERGE_RESOLUTION|>--- conflicted
+++ resolved
@@ -40,16 +40,11 @@
   'transcript.text.delta',
   'transcript.delta',
   'transcript.segment.delta',
-<<<<<<< HEAD
   'transcription.delta',
   'transcription.segment.delta',
   'response.output_text.delta',
   'response.audio.transcript.delta',
   'response.transcription.delta',
-=======
-  'response.output_text.delta',
-  'response.audio.transcript.delta',
->>>>>>> b69d76ab
 ]);
 
 const TEXT_DONE_EVENT_TYPES = new Set([
@@ -61,11 +56,8 @@
   'response.completed',
   'response.output_text.done',
   'response.audio.transcript.done',
-<<<<<<< HEAD
   'response.transcription.done',
   'response.transcription.completed',
-=======
->>>>>>> b69d76ab
 ]);
 
 const TEXT_ERROR_EVENT_TYPES = new Set([
