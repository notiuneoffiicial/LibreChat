--- conflicted
+++ resolved
@@ -716,11 +716,7 @@
   appTitle: string;
   socialLogins?: string[];
   interface?: TInterfaceConfig;
-<<<<<<< HEAD
-  questionFormulation?: z.infer<typeof questionFormulationSchema>;
-=======
   questionFormulation?: TQuestionFormulationConfig;
->>>>>>> 24fd6e4b
   turnstile?: TTurnstileConfig;
   balance?: TBalanceConfig;
   transactions?: TTransactionsConfig;
