--- conflicted
+++ resolved
@@ -716,11 +716,7 @@
   appTitle: string;
   socialLogins?: string[];
   interface?: TInterfaceConfig;
-<<<<<<< HEAD
   questionFormulation?: z.infer<typeof questionFormulationSchema>;
-=======
-  questionFormulation?: TQuestionFormulationConfig;
->>>>>>> 26802407
   turnstile?: TTurnstileConfig;
   balance?: TBalanceConfig;
   transactions?: TTransactionsConfig;
